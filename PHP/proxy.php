<?php

/**
 * PHP Proxy Client
 *
 * Version 1.1 beta
 * See https://github.com/Esri/resource-proxy for more information.
 *
 */

$version = "1.1 Beta";

error_reporting(0);

class Proxy {

    /**
     * Holds proxy configuration parameters
     *
     * @var ProxyConfig
     */

    public $proxyConfig;

    /**
     * Holds the referer associated with client request
     *
     * @var string
     */

    public $referer;

    /**
     * Holds a collection of server urls listed in configuration (keys same as keys in config, but lowercase).
     *
     * @var array
     */

    public $serverUrls;

    /**
     * Log object used for writing messages
     *
     * @var ProxyLog
     */

    public $proxyLog;

    /**
     * Meter object used for rate metering
     *
     * @var RateMeter
     */

    public $meter;

    /**
     * Holds headers returned by the proxied resource
     *
     * @var array
     */

    public $headers = array();

    /**
     * cURL resource used to send HTTP requests
     *
     * @var resource
     */

    public $ch;

    /**
     * Holds the action associated with the request (post, get)
     *
     * @var string
     */

    public $proxyMethod;

    /**
     * Holds the URL being requested
     *
     * @var string
     */

    public $proxyUrl;

    /**
     * Holds the query string associated with the request
     *
     * @var string
     */

    public $queryString;

    /**
     * Holds the query string with Url and all the Data with key values
     *
     * @var string
     */

    public $proxyUrlWithData;

    /**
     * Holds the data to be sent with a post request
     *
     * @var array
     */

    public $proxyData;

    /**
     * Holds the resource being requested (keys are the same keys in the serverUrl config file, except lowercase)
     *
     * @var array
     */

    public $resource;

    /**
     * Number of allowed attempts to get a new token
     *
     * @var int
     */

    public $allowedAttempts = 3;

    /**
     * Attempt count when getting a new token
     *
     * @var int
     */

    public $attemptsCount = 0;

    /**
     * Property indicating if an attempt has been made to get the token from the application session.
     *
     * @var boolean
     */

    public $sessionAttempt = false;

    /**
     * Holds URL which is used in creating the session key
     *
     * @var string
     */

    public $sessionUrl;

    /**
     * Holds the host url we're redirecting to
     *
     * @var string
     */

    public $hostRedirect='';
    /**
     * Allowed application urls array is just an array of urls
     *
     * @var array
     */

    public $allowedReferers;

    /**
     * Holds the response
     *
     * @var resource
     */

    public $response;

    /**
     * Holds the response body following curl request
     *
     * @var String
     */

    public $proxyBody;

    /**
     * Holds a field to help debug booleans
     *
     * @var array
     */

    public $bool = array(true=>"True", false=>"False");

    /**
     * Holds staged file path.
     *
     * @var string
     */

    private  $unlinkPath;

    /**
     * Holds a cloned copy of the resource response
     *
     * @var string
     */

    public $responseClone;

    /**
     * Holds headers sent by the client
     *
     * @var array
     */

    public $clientRequestHeaders;

    /**
     * Holds content length of last request
     *
     * @var int
     */


    public $contentLength;



    public function __construct($configuration, $log) {


        $this->proxyLog = $log;

        $this->proxyConfig = $configuration->proxyConfig;

        $this->serverUrls = $configuration->serverUrls;

        $this->setupSession();

        $this->getIncomingHeaders();

        $this->setupClassProperties();

        $this->checkEmptyParameters();

        $this->checkForPing();

        if ($this->proxyConfig['mustmatch'] != null && $this->proxyConfig['mustmatch'] == true || $this->proxyConfig['mustmatch'] == "true") {

            if($this->isAllowedApplication() == false){

                $this->allowedApplicationError();

            }

            $this->verifyConfiguration();

            if($this->hostRedirect != NULL) {

                $this->proxyUrlWithData = $this->redirect($this->proxyUrlWithData, $this->sessionUrl, $this->hostRedirect);

                $this->proxyUrl = $this->redirect($this->proxyUrl, $this->sessionUrl, $this->hostRedirect);

            }

            if ($this->meter->underMeterCap()) {

                $this->runProxy();

            } else {

                $this->rateMeterExceededError();

            }

        } else if($this->proxyConfig['mustmatch'] != null && $this->proxyConfig['mustmatch'] == false) {

            $this->runProxy();

        }else{

            $this->configurationParameterError();

        }

    }

    public function redirect($sourceUrl, $sessionUrl, $targetUrl)
    {

        return $targetUrl . substr($sourceUrl, strlen($sessionUrl));

    }

    public function setupSession()
    {
        if (!isset($_SESSION)) {

            session_start();

        }

    }

    public function getIncomingHeaders()
    {
        $headers = null;

        if (!function_exists('getallheaders'))
        {
            $headers = array();

            foreach ($_SERVER as $key => $value)
            {

                if (substr($key,0,5)=="HTTP_") {

                    $key = str_replace(" ","-",ucwords(strtolower(str_replace("_"," ",substr($key,5)))));

                    $headers[$key] = $value;

                }
            }

        }else{

            $headers = getallheaders();

        }

        $this->clientRequestHeaders = $headers;

    }

    public function makeDirectory($dir, $mode = 0777) //Not implemented.
    {
        if (is_dir($dir) || @mkdir($dir,$mode)) return true;

        if (!$this->makeDirectory(dirname($dir),$mode)) return false;

        return @mkdir($dir,$mode);

    }

    public function verifyConfiguration()
    {
        if (!isset($this->resource['ratelimit']) || !isset($this->resource['ratelimitperiod'])) {

            $this->resource['ratelimit'] = null;

            $this->resource['ratelimitperiod'] = null;
        }

        if ($this->canProcessRequest()) {

            $this->meter = new RateMeter($this->resource['url'], $this->resource['ratelimit'], $this->resource['ratelimitperiod'], $this->proxyLog); //need to pass meter interval and meter cap

        } else {

            $this->canProcessRequestError();

        }
    }

    public function configurationParameterError()
    {

        $this->proxyLog->log("Malformed 'mustMatch' property in configuration file");

        header('Status: 412', true, 412);

        header('Content-Type: application/json');

        $configError = array(
            "error" => array("code" => 412,
                "details" => array("Detected malformed 'mustMatch' property in the configuration file. The server does not meet one of the preconditions that the requester put on the request."),
                "message" => "Proxy failed due to configuration error."
            ));

        echo json_encode($configError);

        exit();
    }

    public function rateMeterExceededError()
    {

        $this->proxyLog->log("Rate meter exceeded by " . $_SERVER['REMOTE_ADDR']);

        header('Status: 402', true, 402);

        header('Content-Type: application/json');

        $exceededError = array(
            "error" => array("code" => 402,
                "details" => array("This is a metered resource, number of requests have exceeded the rate limit interval."),
                "message" => "Unable to proxy request for requested resource."
            ));

        echo json_encode($exceededError);

        exit();
    }

    public function canProcessRequestError()
    {

        $this->proxyLog->log("Proxy could not resolve requested url - " . $this->proxyUrl . ".  Possible solution would be to update 'mustMatch', 'matchAll' or 'url' property in the configuration file.");

        header('Status: 403', true, 403);

        header('Content-Type: application/json');

        $configError = array(
            "error" => array("code" => 403,
                "details" => array("Proxy has not been set up for this URL. Make sure there is a serverUrl in the configuration file that matches: " . $this->proxyUrl),
                "message" => "Proxy has not been set up for this URL."
            ));

        echo json_encode($configError);

        exit();
    }

    public function allowedApplicationError()
    {

        header('Status: 402', true, 402);

        header('Content-Type: application/json');

        $allowedApplicationError = array(
            "error" => array("code" => 402,
                "details" => array("This is a protected resource.  Application access is restricted."),
                "message" => "Application access is restricted.  Unable to proxy request."
            ));

        echo json_encode($allowedApplicationError);

        exit();
    }

    public function checkEmptyParameters()
    {
        if(empty($this->proxyUrl)) {  // nothing to proxy
            $this->emptyParametersError();
        }
    }

    public function checkForPing()
    {
        if($this->proxyUrl == "ping") {
            $this->proxyLog->log("Pinged");

            header('Status: 200', true, 200);
            header('Content-Type: application/json');

            $curl_version = curl_version();
            $pngMsg = array(
                "Proxy Version"      => $GLOBALS['version'],
                // "PHP Version"        => phpversion(),
                // "Curl Version"       => $curl_version[version],
                "Configuration File" => "OK", // or it would have failed in XmlParser()
                "Log File"           => "OK"  // or it would have failed in configurationParameterError()
            );

            echo json_encode($pngMsg);
            exit();
        }
    }

    public function emptyParametersError()
    {
        $message = "This proxy does not support empty parameters.";
        $this->proxyLog->log("$message");

        header('Status: 400', true, 400);

        header('Content-Type: application/json');

        $configError = array(
            "error" => array("code" => 400,
                "details" => array("$message"),
                "message" => "$message"
            ));

        echo json_encode($configError);

        exit();
    }

    public function setProxyHeaders()
    {

        $header_size = curl_getinfo($this->ch, CURLINFO_HEADER_SIZE); //cURL will go null after this

        $header_content = trim(substr($this->response,0, $header_size));

        $header_array = $this->parse_resource_headers($header_content);

        foreach ($header_array as $key => $value) {

            if(is_string($key) && (strtolower($key) != "accept-ranges")){

                $header = sprintf("%s: %s", $key, $value);

                $this->headers[] = $header;

            }

        }

    }

    public function setResponseBody()
    {

        $this->proxyBody = substr($this->responseClone, $this->contentLength);

    }

    public function parse_resource_headers($raw_headers) //Takes the cURL response header (from the resource) and parses it into array
    {
        $headers = array();  //Thanks to this http://stackoverflow.com/questions/6368574/how-to-get-the-functionality-of-http-parse-headers-without-pecl

        $key = '';

        foreach(explode("\n", $raw_headers) as $i => $h) {

            //PHP and cURL will return all headers, need to filter out the redirect headers. http://php.net/manual/en/function.curl-setopt.php#103232
            if ($h == "\r"){

                $headers = array();

                continue;
            }

            $h = explode(':', $h, 2);

            if (isset($h[1])) {

                if (!isset($headers[$h[0]]))

                    $headers[$h[0]] = trim($h[1]);

                elseif (is_array($headers[$h[0]])) {

                    $headers[$h[0]] = array_merge($headers[$h[0]], array(trim($h[1])));

                } else {

                    $headers[$h[0]] = array_merge(array($headers[$h[0]]), array(trim($h[1])));
                }

                $key = $h[0];

            } else {

                if (substr($h[0], 0, 1) == "\t"){

                    $headers[$key] .= "\r\n\t".trim($h[0]);

                } elseif (!$key){

                    $headers[0] = trim($h[0]);

                }
            }
        }

        return $headers;
    }

    public function getResponse()
    {
        //Remove built in PHP headers


        foreach(headers_list() as $key => $value)
        {
            $pos = strripos($value, ":");

            $header_type = substr($value,0,$pos);

            if ($this->contains($value, "Cookie")) { //Don't remove the PHP session cookie

                continue;

            }

            header_remove($header_type);

        }

        //Remove scenario causing provisional header error message

        foreach ($this->headers as $key => $value) {

            if ($this->contains($value, "Transfer-Encoding: chunked")) { //See issue #75

                continue;

            }

            header($value, false);

        }

        header("Content-length: " . strlen($this->proxyBody)); //Issue 190 with truncated response, not sure how to gzip the data (or keep gzip via CURLOPT_ENCODING) without extension.

        echo $this->proxyBody;

        $this->proxyLog->log("Proxy complete");

        $this->proxyConfig = null;

        $this->meter = null;

        $this->proxyLog = null;

        exit();
    }

    public function setupClassProperties()
    {
        $this->decodeCharacterEncoding(); // Sanitize url being proxied and removing encodings if present

        try {

            if (!empty($_POST) && empty($_FILES)) { // Is it a POST without files?

                $this->proxyLog->log('POST detected');

                $this->proxyUrl = $_SERVER['QUERY_STRING'];

                $this->proxyData = $_POST;

                $this->proxyMethod = "POST";

            } else if (!empty($_POST) && !empty($_FILES)) { // Is it a POST with files?

                $this->proxyLog->log('FILES detected');

                $this->proxyUrl = $_SERVER['QUERY_STRING'];

                $this->proxyData = $_POST;

                $this->proxyMethod = "FILES";

            } else if (empty($_POST) && empty($_FILES)) { // It must be a GET!

                $this->proxyLog->log('GET detected');

                $p = preg_split("/\?/", $_SERVER['QUERY_STRING']); // Finds question marks in query string

                $this->proxyUrl = $p[0];

                $this->proxyUrlWithData = $_SERVER['QUERY_STRING'];

                $this->proxyMethod = "GET";
            }

        } catch (Exception $e) {


            $this->proxyLog->log("Proxy could not detect request method action type (POST, GET, FILES).");
        }

    }

    public function decodeCharacterEncoding()
    {
        $hasHttpEncoding = $this->startsWith($_SERVER['QUERY_STRING'], 'http%3a%2f%2f');

        $hasHttpsEncoding = $this->startsWith($_SERVER['QUERY_STRING'], 'https%3a%2f%2f');

        if($hasHttpEncoding || $hasHttpsEncoding){

            $_SERVER['QUERY_STRING'] = urldecode($_SERVER['QUERY_STRING']); //Remove encoding from GET requests

            foreach($_POST as $k => $v) {

                $_POST[$k] = urldecode($v);  //Remove encoding for each POST value

            }

        }
    }

    public function formatWithPrefix($url)
    {
        if(substr($url, 0, 4) != "http"){

            if(substr($this->proxyUrl, 0, 5) == "https") {

                $url = "https://" . $url;

            }else{

                $url = "http://" . $url;
            }

        }

        return $url;
    }

    public function removeTrailingSlash($url)
    {
        if (substr($url, -1) == '/')
        {
            $url = rtrim($url, "/");
        }

        return $url;

    }

    public function resolveDoubleSlashCondition($url)
    {
        if (substr($url, 0, strlen("//")) == "//") {

            $url = substr($url, strlen("//"));
        }

        return $url;

    }

    public function sanitizeUrl($url)
    {
        $url = $this->resolveDoubleSlashCondition($url);

        $url = $this->formatWithPrefix($url);

        $url = $this->removeTrailingSlash($url);

        return $url;

    }

    public function canProcessRequest()
    {
        $canProcess = false;

        if ($this->proxyConfig['mustmatch'] == false || $this->proxyConfig['mustmatch'] === "false" || $this->proxyConfig['mustmatch'] == true || $this->proxyConfig['mustmatch'] == "true") {

            //check with listed serverurl regardless if mustMatch is true or false
            foreach ($this->serverUrls as $key => $value) {
                $serverUrl = $value['serverurl'][0];
                $serverUrl['url'] = $this->sanitizeUrl($serverUrl['url']); //Do all the URL cleanups and checks at once
                $serverUrl['matchall'] = strtolower((string) $serverUrl['matchall']);

                if ( $serverUrl['matchall'] === "true") {

                    $urlStartsWith = $this->startsWith($this->proxyUrl, $serverUrl['url']);

                    if ($urlStartsWith){

                        $this->resource = $serverUrl;

                        $this->sessionUrl = $serverUrl['url'];

                        $this->hostRedirect = $serverUrl['hostredirect'];

                        $canProcess = true;

                    }

                } else {

                    $isEqual = $this->equals($this->proxyUrl, $serverUrl['url']);

                    if($isEqual){

                        $this->resource = $serverUrl;

                        $this->sessionUrl = $serverUrl['url'];

                        $this->hostRedirect = $serverUrl['hostredirect'];

                        $canProcess = true;

                    }
                }
            }

            if ($this->proxyConfig['mustmatch'] == false || $this->proxyConfig['mustmatch'] == "false") $canProcess = true; //if not found and mustMatch is false, then canProcess is true

        } else {

            $this->proxyLog->log("Proxy has failed. Review configuration file for errors.");

            $canProcess = false;
        }

        return $canProcess;
    }


    public function getRequestConfig()
    {

        return $this->requestConfig;

    }

    public function useSessionToken()
    {

        $sessionKey = 'token_for_' . $this->sessionUrl;

        $sessionKey = sprintf("'%s'", $sessionKey);

        if(isset($_SESSION[$sessionKey])) //Try to get token from session
        {

            $token = $_SESSION[$sessionKey];

            $this->appendToken($token);

            $this->sessionAttempt = true;

            $this->proxyLog->log("Using session token");

            return true;

        }

        return false;
    }

    public function hasTokeninRequest()
    {
        if(strpos($this->proxyUrlWithData, "?token=") || strpos($this->proxyUrlWithData, "&token=") || strpos($this->proxyData, "?token=") || strpos($this->proxyData,"&token=" ))
        {
            return true;
        }
        return false;
    }

    public function runProxy()
    {
        //If 1) token is NOT stored in the session and 2) token is NOT provided along the request, we need to request it up-front.
        if(!$this->useSessionToken() && !$this->hasTokeninRequest())
        {
            $token = $this->getNewTokenIfCredentialsAreSpecified();

            if(!empty($token) || $token != null)
            {
                $this->addTokenToSession($token);

                $this->appendToken($token);
            }
        }

        //send the first request
        if($this->proxyMethod == "FILES"){

            $this->proxyFiles();


        }else if($this->proxyMethod == "POST"){

            $this->proxyPost();

        }else if($this->proxyMethod == "GET"){

            $this->proxyGet();

        }

        //Check the response to see if any error occurs
        $isUnauthorized = $this->isUnauthorized();

        //If error occurs, try to request with a new token
        if($isUnauthorized === true) {

            if($this->attemptsCount < $this->allowedAttempts) {

                $this->attemptsCount++;

                $this->proxyLog->log("Retry attempt " . $this->attemptsCount . " of " . $this->allowedAttempts);

                $token = $this->getNewTokenIfCredentialsAreSpecified();

                if(!empty($token) || $token != null) {

                    $this->addTokenToSession($token);

                    $this->appendToken($token);
                }

                if($this->attemptsCount == $this->allowedAttempts) {

                    $this->proxyLog->log("Removing session value");

                    $sessionKey = 'token_for_' . $this->sessionUrl;

                    $sessionKey = sprintf("'%s'", $sessionKey);

                    unset($_SESSION[$sessionKey]);  //Remove token from session
                }

                $this->runProxy();
            }

        } else {

            $this->proxyLog->log("Ok to proxy");
        }

        return true;
    }

    public function isUnauthorized()
    {

        $isUnauthorized = false;

        $jsonData = json_decode($this->proxyBody);

        if (strpos($this->proxyBody,'"code":499') !== false || strpos($this->proxyBody,'"code": 499') !== false ) {

            $isUnauthorized = true;

        }

        if (strpos($this->proxyBody,'"code":498') !== false || strpos($this->proxyBody,'"code": 498') !== false) {

            $isUnauthorized = true;

        }

        if (strpos($this->proxyBody,'"code":403') !== false || strpos($this->proxyBody,'"code": 403') !== false) {

            $isUnauthorized = true;

        }

        $errorCode = $jsonData->{'error'}->{'code'};

        if($errorCode == 499 || $errorCode == 498 || $errorCode == 403)
        {
            $isUnauthorized = true;

        }

        if($isUnauthorized){

            $this->proxyLog->log("Authorization failed : " . $this->proxyBody);

        }

        return $isUnauthorized;
    }

    private function appendToken($token)
    {
        if($this->proxyMethod == 'POST' || $this->proxyMethod == 'FILES')
        {

            if(array_key_exists("token", $this->proxyData))
            {
                $this->proxyData["token"] = $token;

            }else{

                $appendedToken = array_merge($this->proxyData, array("token" => $token));

                $this->proxyData = $appendedToken;

            }

        }else{

            $pos = strripos($this->proxyUrlWithData, "&token=");

            if($pos > 0)
            {

                $this->proxyUrlWithData = substr($this->proxyUrlWithData,0,$pos) . "&token=" . $token; //Remove old tokens.

            }else{

                //check if the original proxyUrlWithData is with query string or not
                if(parse_url($this->proxyUrlWithData, PHP_URL_QUERY)!= null)

                    $this->proxyUrlWithData = $this->proxyUrlWithData . "&token=" . $token;

                else

                    $this->proxyUrlWithData = $this->proxyUrlWithData . "?token=" . $token;
            }

        }
    }

    public function initCurl()
    {
        $headers = array('Expect:', 'Referer: ' . $this->referer);

        $this->ch = curl_init();

        curl_setopt($this->ch, CURLOPT_HTTPHEADER, $headers);

        curl_setopt($this->ch, CURLOPT_SSL_VERIFYPEER , false);

        curl_setopt($this->ch, CURLOPT_SSL_VERIFYHOST , false);

        curl_setopt($this->ch, CURLOPT_HEADER, true);

        curl_setopt($this->ch, CURLOPT_FOLLOWLOCATION, true);

    }

    public function curlError()
    {
        // see full of cURL error codes at http://curl.haxx.se/libcurl/c/libcurl-errors.html

        $message = "cURL error (" . curl_errno($this->ch) . "): "
            . curl_error($this->ch) . ".";

        $this->proxyLog->log($message);

        header('Status: 502', true, 502);  // 502 Bad Gateway -  The server, while acting as a gateway or proxy, received an invalid response from the upstream server it accessed in attempting to fulfill the request.

        header('Content-Type: application/json');

        $configError = array(
            "error" => array("code" => 502,
                "details" => array($message),
                "message" => "Proxy failed due to curl error."
            ));

        echo json_encode($configError);

        curl_close($this->ch);

        $this->ch = null;

        exit();
    }

    public function proxyGet($url) {

        $this->response = null;

        //If $url is not set, use the $this->proxyUrlWithData as the $url
        if(empty($url) || $url == null)
        {
            $url = $this->proxyUrlWithData;
        }

        try {

            $this->initCurl();

            curl_setopt($this->ch, CURLOPT_HTTPGET, true);

            curl_setopt($this->ch, CURLOPT_RETURNTRANSFER, true);

            curl_setopt($this->ch, CURLOPT_URL, $url);

            $this->response = curl_exec($this->ch);

            $this->responseClone = $this->response;

            $this->contentLength = curl_getinfo($this->ch,CURLINFO_HEADER_SIZE);

            if(curl_errno($this->ch) > 0 || empty($this->response))
            {
                $this->curlError();

            }else{

                $this->setProxyHeaders();

                $this->setResponseBody();

            }

            curl_close($this->ch);

            $this->ch = null;


        } catch (Exception $e) {

            $this->proxyLog->log($e->getMessage());
        }

        return;
    }

    public function proxyPost($url, $params)
    {
        $this->response = null;

        $this->headers = null;

        $this->proxyBody = null;

        if(empty($url) || $url == null || empty($params) || $url == $params){ //If no $url or $params passed, default to class property values

            $url = $this->proxyUrl;

            $params = $this->proxyData;

        }

        try {

            $this->initCurl();

            curl_setopt($this->ch, CURLOPT_URL, $url);

            curl_setopt($this->ch, CURLOPT_RETURNTRANSFER, true);

            curl_setopt($this->ch, CURLOPT_POST, true);

            if(is_array($params)){ //If $params is array, convert it to a curl query string like 'image=png&f=json'
                curl_setopt($this->ch, CURLOPT_POSTFIELDS, http_build_query($params));
            } else {
                curl_setopt($this->ch, CURLOPT_POSTFIELDS, $params);
            }

            $this->response = curl_exec($this->ch);

            $this->responseClone = $this->response;

            $this->contentLength = curl_getinfo($this->ch,CURLINFO_HEADER_SIZE);

        } catch (Exception $e) {

            $this->proxyLog->log($e->getMessage());
        }

        if(curl_errno($this->ch) > 0 || empty($this->response))
        {
            $this->curlError();

        }else{

            $this->setProxyHeaders();

            $this->setResponseBody();
        }

        curl_close($this->ch);

        $this->ch = null;

        return;
    }

    public function proxyFiles()
    {
        try {

            if (count($this->proxyData))
            {
                $query_array = array();

                foreach ($this->proxyData as $pkey => $pvalue)
                {
                    $query_array[$pkey] = $pvalue;

                    foreach ($_FILES as $key => $file)
                    {
                        $parts = pathinfo($file["tmp_name"]);

                        $this->unlinkPath = $parts["dirname"] . DIRECTORY_SEPARATOR . $file["name"];

                        rename($file["tmp_name"], $this->unlinkPath);

                        $this->proxyData[$key] = "@" . $this->unlinkPath;

                        $query_array[$key] = "@" . $this->unlinkPath;

                    }

                }

            }

            $this->initCurl();

            curl_setopt($this->ch, CURLOPT_URL, $this->proxyUrl);

            curl_setopt($this->ch, CURLOPT_RETURNTRANSFER, true);

            curl_setopt($this->ch, CURLOPT_POST, true);

            curl_setopt($this->ch, CURLOPT_POSTFIELDS, $query_array);

            $this->response = curl_exec($this->ch);

            $this->responseClone = $this->response;

            $this->contentLength = curl_getinfo($this->ch,CURLINFO_HEADER_SIZE);

            if(curl_errno($this->ch) > 0 || empty($this->response))
            {
                $this->curlError();
            }else{

                $this->setProxyHeaders();

                $this->setResponseBody();

                if($this->isUnauthorized() == true) {

                    $this->proxyLog->log("Unlinking: " . $this->unlinkPath);

                    unlink($this->unlinkPath);

                }

            }

            curl_close($this->ch);

            $this->ch = null;

            return;

        } catch (Exception $e) {

            $this->proxyLog->log($e->getMessage());
        }

    }

    function startsWith($requested, $needed)
    {

        return stripos($requested, $needed) === 0;

    }

    function contains($haystack, $needle)
    {

        return stripos($haystack, $needle) !== false ? true : false;

    }

    function equals($string, $anotherstring)
    {

        return $string == $anotherstring;

    }


    public function isUserLogin()
    {

        if (isset($this->resource['username']) && isset($this->resource['password'])) {

            return true;
        }

        return false;
    }

    public function isAppLogin()
    {

        if (isset ( $this->resource['clientid']) && isset ($this->resource['clientsecret'])) {

            return true;

        }

        return false;
    }

    public function exchangePortalTokenForServerToken($portalToken) {

        $this->proxyLog->log("Exchanging portal token for server-specific token for " . $this->resource['url']);

        $pos = strripos($this->resource['oauth2endpoint'], "/oauth2");

        $exchangeUri = substr($this->resource['oauth2endpoint'],0,$pos) . "/generateToken";

        $this->proxyPost($exchangeUri, array(
            'token' => $portalToken,
            'serverURL' => $this->resource['url'],
            'f' => 'json'
        ));

        $tokenResponse = json_decode($this->proxyBody, true);

        $token = $tokenResponse['token'];

        return $token;


    }

    function getNewTokenIfCredentialsAreSpecified() {

        $this->sessionUrl = $this->resource['url']; //Store url in local variable because later we may tweak url

        $token = null;

        $isUserLogin = $this->isUserLogin();

        $isAppLogin = $this->isAppLogin();

        if ($isUserLogin || $isAppLogin) {

            if ($isAppLogin) {

                $token = $this->doAppLogin();

            } else if($isUserLogin) {

                $token = $this->doUserPasswordLogin();
            }

        }else{

            $this->proxyLog->log("Can not determine if OAuth or ArcGIS Server means of authentication.  Check config for errors.");
        }

        return $token;
    }


    public function addTokenToSession($token) {

        $sessionKey = 'token_for_' . $this->sessionUrl;

        $sessionKey = sprintf("'%s'", $sessionKey);

        try {

            $this->proxyLog->log('Adding token to session');

            $_SESSION[$sessionKey] = $token;

        }catch(Exception $e){

            $this->proxyLog->log("Error setting session: " . $e);
        }

    }


    public function doUserPasswordLogin() {

        $this->proxyLog->log("Resource using ArcGIS Server security");

        $tokenServiceUri = $this->getTokenEndpoint();

        $this->proxyPost($tokenServiceUri, array (
            'request' => 'getToken',
            'f' => 'json',
            'referer' => $this->referer,
            'expiration' => 1,
            'username' => $this->resource['username'],
            'password' => $this->resource['password']
        ));

        $tokenResponse = json_decode($this->proxyBody, true);

        $token = $tokenResponse['token'];

        return $token;
    }

    public function getTokenEndpoint()
    {
        if ($this->contains($this->proxyUrl, "/rest/") !== false){

            $position = stripos($this->proxyUrl, "/rest/");

            $infoUrl = substr($this->proxyUrl,0,$position) . "/rest/info";

        } else if ($this->contains($this->proxyUrl, "/sharing/") !== false){

            $position = stripos($this->proxyUrl, "/sharing/");

            $infoUrl = substr($this->proxyUrl,0,$position) . "/sharing/rest/info";

        }else{

            $infoUrl = $this->resource['url'] . "/arcgis/rest/info";
        }

        //Request /rest/info via GET request
        $this->proxyGet($infoUrl .= "?f=json");

        $infoResponse = json_decode($this->proxyBody, true);

        $tokenServiceUri = $infoResponse['authInfo']['tokenServicesUrl'];

        if(!empty($tokenServiceUri)) {

            $this->proxyLog->log("Got token endpoint");

        }else{

            //If no tokenServicesUrl, try to find owningSystemUrl as token endpoint
            if(!empty($infoResponse['owningSystemUrl']))
            {
                $tokenServiceUri = $infoResponse['owningSystemUrl'] . "/sharing/generateToken";

<<<<<<< HEAD
                $this->proxyLog->log("Federated service: get token endpoint from owningSystemUrl");
=======
                $this->proxyLog->log("Federated service: got token endpoint from owningSystemUrl");
>>>>>>> 122d60ff
            }
            else
            {
                $this->proxyLog->log("Unable to get token endpoint");
            }

        }

        return $tokenServiceUri;
    }



    public function doAppLogin()
    {
        $this->resource['oauth2endpoint'] = isset($this->resource['oauth2endpoint']) ? $this->resource['oauth2endpoint'] : "https://arcgis.com/sharing/oauth2/";

        if (substr($this->resource['oauth2endpoint'], -1) != '/')
        {
            $this->resource['oauth2endpoint'] = $this->resource['oauth2endpoint'] . "/";
        }

        $this->proxyLog->log("Resource using OAuth");

        $this->proxyPost($this->resource['oauth2endpoint'] . "token", array(
            'client_id' => $this->resource['clientid'],
            'client_secret' => $this->resource['clientsecret'],
            'grant_type' => 'client_credentials',
            'f' => 'json'
        ));

        $tokenResponse = json_decode($this->proxyBody, true);

        $token = $tokenResponse['access_token'];

        if (!empty($token))
        {
            $token = $this->exchangePortalTokenForServerToken($token);
        }

        return $token;
    }


    public function isAllowedApplication()
    {

        if(in_array("*",$this->proxyConfig['allowedreferers'])){

            $this->referer = $_SERVER['SERVER_NAME']; //This is to enable browser testing when * is used

            $isAllowedApplication = true;

            return $isAllowedApplication;

        }else{

            $this->referer = $_SERVER['HTTP_REFERER'];

        }

        $isAllowedApplication = false;

        if (in_array($this->referer, $this->proxyConfig['allowedreferers'])) {

            $isAllowedApplication = true;

        }else{

            $this->proxyLog->log("Attempt made to use this proxy from " . $this->referer . " and " . $_SERVER['REMOTE_ADDR']);

        }

        return $isAllowedApplication;

    }

    function __destruct()
    {

    }
}




class ProxyLog {

    public $timeFormat = 'm-d-y H:i:s';

    public $seperator = ' | ';

    public $eol = "\r\n";

    public $indent = " ";

    public $proxyConfig;


    public function __construct($configuration = null) {

        if($configuration != null){

            $this->proxyConfig = $configuration->proxyConfig;

            $this->addLogLevel();

            if($this->proxyConfig['loglevel'] != 3){

                $this->attemptWriteToLog();
            }

        }else{

            throw new Exception ('Problem creating log.');
        }

    }

    private function addLogLevel()
    {

        if(empty($this->proxyConfig['logfile'])) {

            $this->proxyConfig['logfile'] = null;

            $this->proxyConfig['loglevel'] = 3; //Turns off logging
        }

        if(!empty($this->proxyConfig['logfile']) && empty($this->proxyConfig['loglevel'])) {

            $this->proxyConfig['loglevel'] = 0; //Turns on logging

        }

    }


    public function write($m)
    {

        if (isset($this->proxyConfig['logfile'])) {

            try {

                $fh = null;

                $fh = fopen($this->proxyConfig['logfile'], (file_exists($this->proxyConfig['logfile'])) ? 'a' : 'w');

                if (is_writable($this->proxyConfig['logfile'])) {

                    fwrite($fh, $this->eol);

                    fwrite($fh, $this->getTime());

                    //fwrite($fh, $this->seperator);

                    //fwrite($fh, $_SERVER['HTTP_REFERER']);

                    fwrite($fh, $this->seperator);

                    fwrite($fh, $m);

                }else{

                    header('Status: 200', true, 200);

                    header('Content-Type: application/json');

                    $configError = array(
                        "error" => array("code" => 412,
                            "details" => array("Detected malformed 'logFile' in the configuration file.  Make sure this app has write permissions to log file specified in the configuration file.  The server does not meet one of the preconditions that the requester put on the request."),
                            "message" => "Proxy failed due to configuration error."
                        ));

                    echo json_encode($configError);

                    exit();

                }

                fclose($fh);

            } catch (Exception $e) {

                $this->log($e->getMessage());

            }
        } else {

            header('Status: 200', true, 200);

            header('Content-Type: application/json');

            $configError = array(
                "error" => array("code" => 412,
                    "details" => array("Detected malformed 'logFile' in the configuration file.  Make sure this app has write permissions to log file specified in the configuration file.  The server does not meet one of the preconditions that the requester put on the request."),
                    "message" => "Proxy failed due to configuration error."
                ));

            echo json_encode($configError);

            exit();

        }
    }

    public function attemptWriteToLog()
    {

        if ($this->proxyConfig['loglevel'] == 0 || $this->proxyConfig['loglevel'] == 2) {

            if (isset($this->proxyConfig['logfile'])) {

                try {

                    $fh = null;

                    $fh = fopen($this->proxyConfig['logfile'], (file_exists($this->proxyConfig['logfile'])) ? 'a' : 'w');

                    if (is_writable($this->proxyConfig['logfile'])) {

                        fwrite($fh, $this->eol);

                        fwrite($fh, ' ');

                    }else{

                        header('Status: 200', true, 200);

                        header('Content-Type: application/json');

                        $configError = array(
                            "error" => array("code" => 412,
                                "details" => array("Detected malformed 'logFile' in the configuration file.  Make sure this app has write permissions to log file specified in the configuration file.  The server does not meet one of the preconditions that the requester put on the request."),
                                "message" => "Proxy failed due to configuration error."
                            ));

                        echo json_encode($configError);

                        exit();

                    }

                    fclose($fh);

                } catch (Exception $e) {

                    header('Status: 200', true, 200);

                    header('Content-Type: application/json');

                    $configError = array(
                        "error" => array("code" => 412,
                            "details" => array("Could not write to log file.  Make sure this app has write permissions to log file specified in the configuration file.  The server does not meet one of the preconditions that the requester put on the request."),
                            "message" => "Proxy failed due to configuration error."
                        ));

                    echo json_encode($configError);

                    exit();

                }
            } else {

                header('Status: 200', true, 200);

                header('Content-Type: application/json');

                $configError = array(
                    "error" => array("code" => 412,
                        "details" => array("Detected malformed 'logFile' in the configuration file.  Make sure this app has write permissions to log file specified in the configuration file.  The server does not meet one of the preconditions that the requester put on the request."),
                        "message" => "Proxy failed due to configuration error."
                    ));

                echo json_encode($configError);

                exit();

            }

        }

    }


    public function log($message)
    {

        if ($this->proxyConfig['loglevel'] == 0) {

            $this->write($message); //Writes messages and errors to logs

        } elseif ($this->proxyConfig['loglevel'] == 1) {

            echo $message; //Show proxy errors and messages in browser console (should only be used when looking for errors)

        } elseif ($this->proxyConfig['loglevel'] == 2) {

            $this->write($message);  //Writes messages and errors to logs

            echo $message; //Show proxy errors and messages in browser console (should only be used when looking for errors)

        } elseif ($this->proxyConfig['loglevel'] == 3) {

            return; //No logging
        }

    }

    public function getTime() {

        return date($this->timeFormat);
    }

    function __destruct()
    {

    }

}

class RateMeter
{
    /**
     * Holds cleanup threshold value
     *
     * @var string
     * @access public
     */

    const CLEAN_RATEMAP_AFTER = 10000;

    /**
     * Holds proxy log
     *
     * @var string
     * @access public
     */
    public $proxyLog;

    /**
     * Holds serverurl property
     *
     * @var string
     * @access public
     */
    public $serverUrl;

    /**
     * Ip property
     *
     * @var string
     * @access public
     */
    public $ip;

    /**
     * Time property
     *
     * @var string
     * @access public
     */

    public $time;

    /**
     * Stores microtime as property allowing for fractional seconds
     *
     * @var string
     * @access public
     */

    public $microtime;

    /**
     * Sqlite database name property
     *
     * @var string
     * @access public
     */
    public $dbname;

    /**
     * Sqlite connection property
     *
     * @var PDO
     * @access public
     */
    public $con;

    /**
     * Under meter cap property
     *
     * @var bool
     * @access public
     */
    public $underMeterCap;


    /**
     * Meter cap property
     *
     * @var int
     * @access public
     */

    public $countCap;

    /**
     * Meter rate property
     *
     * @var int
     * @access public
     */
    public $rate;

    /**
     * Holds the rate meter count value
     *
     * @var int
     * @access public
     */
    public $count = 0;

    /**
     * Holds rate meter period found in config
     *
     * @var int
     * @access public
     */

    public $ratelimitperiod;

    /**
     * Holds current resource being proxied
     *
     * @var string
     */

    public $resourceUrl;



    public function __construct ($url, $ratelimit, $ratelimitperiod, $log) {

        $this->proxyLog = $log;

        $this->resourceUrl = $url;

        $this->ratelimitperiod = $ratelimitperiod;

        $this->countCap = $ratelimit;

        $this->rate = $ratelimit / $ratelimitperiod / 60;  //ratelimitperiod is designed to be in seconds

        $this->ip = $_SERVER['REMOTE_ADDR'];

        $this->dbname = 'proxy.sqlite'; // This string may need to come config

        $this->getRateMeterDatabase();

    }

    public function getConnection()
    {
        if($this->con != null)
        {
            return $this->con;

        }else{

            $this->proxyLog->log('Cannot get a connection');

            header('Status: 200', true, 200);

            header('Content-Type: application/json');

            $serverError = array(
                "error" => array("code" => 500,
                    "details" => array("Cannot make a Sqlite database connection.  Check to see if it exists.  If it does, consider backing up and then deleting sqlite database."),
                    "message" => "Proxy failed could not connect to sqlite database."
                ));

            echo json_encode($serverError);

            exit();
        }
    }

    public function getRateMeterDatabase()
    {
        try {

            if(file_exists($this->dbname))
            {
                $db = new PDO("sqlite:" . $this->dbname);

                $db->setAttribute(PDO::ATTR_ERRMODE, PDO::ERRMODE_EXCEPTION);

                $this->con = $db;

                return;
            }

        }
        catch(ErrorException $e)
        {
            $this->proxyLog->log($e->getMessage());

            return null;
        }

        try {

            $db = new PDO("sqlite:" . $this->dbname);

            $db->setAttribute(PDO::ATTR_ERRMODE, PDO::ERRMODE_EXCEPTION);

            chmod($this->dbname,0777);

            if($db != null)
            {
                $db->beginTransaction();

                $this->createResourceIpTable($db);

                $this->createClicksTable($db);

                $this->insertClickRecord($db);

                $db->commit();

                $this->con = $db;

            }

            return;

        }
        catch(PDOException $e)
        {
            $this->proxyLog->log($e->getMessage());

            return null;
        }
    }

    public function insertClickRecord($db)
    {

        try {


            $sql = "INSERT INTO clicks (id, total) VALUES (:id,:total)";

            $q = $db->prepare($sql);

            $q->bindValue(':id', null);

            $q->bindValue(':total', 1);

            $q->execute() or die($this->getDatabaseErrorMessage());

        }
        catch(PDOException $e)
        {

            $this->proxyLog->log($e->getMessage());
        }

    }

    public function createClicksTable($db)
    {
        try {

            $db->exec("CREATE TABLE IF NOT EXISTS clicks (
                    id INTEGER PRIMARY KEY,
                    total INTEGER)");

            $this->proxyLog->log("clicks table created!");
        }
        catch(PDOException $e)
        {
            $this->proxyLog->log($e->getMessage());
        }

        try {

            $db->exec('CREATE INDEX total ON clicks (total)');

        }
        catch(PDOException $e)
        {
            $this->proxyLog->log($e->getMessage());
        }

    }

    public function createResourceIpTable($db)
    {
        try {

            $db->exec("CREATE TABLE IF NOT EXISTS ips (
                    id INTEGER PRIMARY KEY,
                    url VARCHAR(255),
                    ip VARCHAR(50),
                    count INTEGER,
                    rate INTEGER,
                    time INTEGER)");

            $this->proxyLog->log("ips table created!");

        }
        catch(PDOException $e)
        {
            $this->proxyLog->log($e->getMessage());
        }

        try {

            $db->exec('CREATE INDEX url ON ips (url)');

            $db->exec('CREATE INDEX ip ON ips (ip)');

            $db->exec('CREATE INDEX count ON ips (count)');

            $db->exec('CREATE INDEX rate ON ips (rate)');

            $db->exec('CREATE INDEX time ON ips (time)');

        }
        catch(PDOException $e)
        {
            $this->proxyLog->log($e->getMessage());
        }

    }

    public function getClickCount()
    {
        $db = $this->getConnection();

        try {

            $sth = $db->prepare("SELECT total FROM clicks WHERE id = :id");

            $sth->execute(array(':id' => 1)) or die($this->getDatabaseErrorMessage());

            $r = $sth->fetchAll();

            return $r[0]['total'];

        }
        catch(PDOException $e)
        {
            $this->proxyLog->log($e->getMessage());
        }
    }

    public function selectLastRequest()
    {

        $db = $this->getConnection();

        try {

            $sth = $db->prepare("SELECT time, id, count, rate FROM ips WHERE url = :url AND ip = :ip");

            $sth->execute(array(':url' => $this->resourceUrl, ':ip' => $this->ip)) or die($this->getDatabaseErrorMessage());

            $r = $sth->fetchAll();

            return $r[0];

        }
        catch(PDOException $e)
        {
            $this->proxyLog->log($e->getMessage());
        }
    }

    public function updateResourceIp($id)
    {
        $db = $this->getConnection();

        try {

            $sth = $db->prepare("UPDATE ips SET id=:id, url=:url, ip=:ip, count=:count, rate=:rate, time=:time WHERE id = :id");

            $sth->bindValue(':id', $id);

            $sth->bindValue(':url', $this->resourceUrl);

            $sth->bindValue(':ip', $this->ip);

            $sth->bindValue(':count', $this->count);

            $sth->bindValue(':rate', $this->rate);

            $sth->bindValue(':time', $this->microtime);

            $sth->execute() or die($this->getDatabaseErrorMessage());
        }
        catch(PDOException $e)
        {
            $this->proxyLog->log($e->getMessage());
        }

    }

    public function updateClicks($id, $total)
    {

        $db = $this->getConnection();

        try {

            $sth = $db->prepare("UPDATE clicks SET total=:total WHERE id = :id");

            $sth->bindValue(':id', $id);

            $sth->bindValue(':total', $total);

            $sth->execute() or die($this->getDatabaseErrorMessage());
        }
        catch(PDOException $e)
        {

            $this->proxyLog->log($e->getMessage());
        }

    }

    public function insertResourceIp()
    {
        $db = $this->getConnection();

        try {

            $sql = "INSERT INTO ips (id, url, ip, count, rate, time) VALUES (:id,:url,:ip,:count,:rate,:time)";

            $q = $db->prepare($sql);

            $q->bindValue(':id', null);

            $q->bindValue(':url', $this->resourceUrl);

            $q->bindValue(':ip', $this->ip);

            $q->bindValue(':count', $this->count);

            $q->bindValue(':rate', $this->rate);

            $q->bindValue(':time', $this->microtime);

            $q->execute() or die($this->getDatabaseErrorMessage());

        }
        catch(PDOException $e)
        {
            $this->proxyLog->log($e->getMessage());
        }

    }

    public function canBeCleaned($count, $lastTime, $rate)
    {
        $tsTotalSeconds = $this->getTimeDifferenceInSeconds($lastTime);

        return $count - $tsTotalSeconds * $rate <= 0;
    }

    public function fetchAllIps() {

        $this->microtime = microtime(true);

        $db = $this->getConnection();

        try {

            $sth = $db->prepare("SELECT * FROM ips;");

            $sth->execute() or die($this->getDatabaseErrorMessage());

            $r = $sth->fetchAll();

            return $r;

        }
        catch(PDOException $e)
        {
            $this->proxyLog->log($e->getMessage());
        }
    }


    public function rateMeterCleanup()
    {
        $db = $this->getConnection();

        $r = $this->fetchAllIps();

        $deletes = array();

        foreach ($r as $item => $value)
        {

            if($this->canBeCleaned($value['count'], $value['time'], $value['rate'])){

                $this->proxyLog->log($value['id'] . "::id");

                $deletes[] = $value['id'];

            }else{

                $this->proxyLog->log('Nothing to clean.');

            }

        }

        $hasDeletes = (boolean)$deletes;

        if($hasDeletes){

            $placeholders = implode(',', array_fill(0, count($deletes), '?'));

            $stmt = $db->prepare('DELETE FROM ips WHERE id IN(' . $placeholders . ')'); //Using indexed based binding pattern

            foreach ($deletes as $k => $id){

                $stmt->bindValue(($k+1), $id);

            }

            try {

                $stmt->execute();

                $this->proxyLog->log('Cleanup occured.');

            } catch (Exception $e) {

                $this->proxyLog->log($e->getMessage());

            }

        }

    }


    public function checkRateMeter()
    {
        $this->microtime = microtime(true);

        $lastRequest = $this->selectLastRequest();

        $clickCount = $this->getClickCount();

        $clickCount = $clickCount + 1;

        $this->updateClicks(1, $clickCount); //Updating the click table so we know when to clean up (aka after 10,000 requests)

        if ($lastRequest != null || count($lastRequest) > 0) {

            $count = $lastRequest['count'];

            $tsTotalSeconds = $this->getTimeDifferenceInSeconds($lastRequest['time']);

            // $this->debugMeterAlgorithm($count, $tsTotalSeconds, $this->rate);

            $count = max(0, $count - $tsTotalSeconds * $this->rate);

            if ($count <= $this->countCap) {

                $this->underMeterCap = true;

                $count = $count + 1;

                $this->count = $count;

                $this->updateResourceIp($lastRequest['id']);

                return true;

            }

        }else{

            $this->insertResourceIp(); //Add item to ips table.

            $this->underMeterCap = true;

            return;
        }

        $this->underMeterCap = false;

        if($clickCount >= RateMeter::CLEAN_RATEMAP_AFTER)
        {
            $this->proxyLog->log("Click count: " . $clickCount);

            $this->rateMeterCleanup();

            $this->updateClicks(1, 0); //Set click counter back to zero after cleanup.

        }

        return;

    }
    public function debugMeterAlgorithm($count, $tsTotalSeconds, $rate)
    {
        $debugCountValue = $count - $tsTotalSeconds * $rate;

        $this->proxyLog->log("Count is ( count - timespan x rate ) : " . $count . " - " . $tsTotalSeconds . " x " . $rate . " = " . $debugCountValue);

        $this->proxyLog->log("debugCountValue:::" . $debugCountValue);

    }


    public function getTimeDifferenceInSeconds($firstTime, $secondTime = null)
    {


        if($firstTime == null)
        {
            $this->proxyLog->log("No time value was returned from 'ips' table in Sqlite database!");

            header('Status: 200', true, 200);

            header('Content-Type: application/json');

            $serverError = array(
                "error" => array("code" => 500,
                    "details" => array("No time value was returned from 'ips' table in Sqlite database.  Consider backing up and then deleting sqlite database."),
                    "message" => "Proxy failed due to missing value in database."
                ));

            echo json_encode($serverError);

            exit();

        }

        if($secondTime == null)
        {
            $secondTime = microtime(true);
        }

        $time = array($firstTime, $secondTime);

        sort($time);

        $diff = $time[1] - $time[0];

        return $diff;

    }


    public function underMeterCap()
    {
        if(empty($this->countCap) || empty($this->ratelimitperiod)) {

            return true;

        }

        $this->checkRateMeter();

        if($this->underMeterCap)
        {
            return true;

        }else{

            return false;
        }
    }

    public function getDatabaseErrorMessage()
    {
        $this->proxyLog->log("A database error occured.");

        header('Status: 200', true, 200);

        header('Content-Type: application/json');

        $dbError = array(
            "error" => array("code" => 500,
                "details" => array("A database error occurred.  Consider backing up and then deleting sqlite database."),
                "message" => "Proxy failed due to database error."
            ));

        return json_encode($dbError);
    }

    function __destruct()
    {
        $this->con = null;

    }

}

class ProxyConfig {

    public $proxyConfig;

    public $serverUrls;

    public function __construct()
    {

    }

    public function useXML()
    {

        $xmlParser = new XmlParser();

        $proxyconfig = $xmlParser->results[0]['proxyconfig'];

        $proxyconfig = $this->lowercaseArrayKeys($proxyconfig, CASE_LOWER);

        $proxyConfig = $this->setProxyConfig($proxyconfig);

        $serverUrls = $xmlParser->results[0]['childrens'][0]['childrens'];

        $serverUrls = $this->lowercaseArrayKeys($serverUrls, CASE_LOWER);

        $normalizeServerUrls = $this->normalizeServerUrls($serverUrls);

        $this->setServerUrls($normalizeServerUrls);

        $allowedReferers = explode(",", $this->proxyConfig['allowedreferers']); //Change XML allowedreferers from string to array

        $this->proxyConfig['allowedreferers'] = $allowedReferers; //Add above array to the proxyconfig property

        $xmlParser = null;

    }

    function lowercaseArrayKeys($array, $case)
    {
        $array = array_change_key_case($array, $case);

        foreach ($array as $key => $value) {

            if ( is_array($value) ) {

                $array[$key] = $this->lowercaseArrayKeys($value, $case);

            }
        }

        return $array;
    }


    public function normalizeServerUrls($serverUrls) {

        $formatedData = array();

        foreach ($serverUrls as $key => $item) {

            if(is_array($item)) {

                foreach ($item as $k => $v) {

                    if(is_array($v)) {

                        $normal = array("serverurl" => array(0=>$v));

                        $formatedData[] = $normal;

                    }

                }
            }
        }

        return $formatedData;
    }


    public function useJSON()
    {
        try {

            $c = file_get_contents("proxy.config");

            $configJson = json_decode($c, true);

            $config = $this->lowercaseArrayKeys($configJson, CASE_LOWER);

            $this->setProxyConfig($config['proxyconfig'][0]);

            $this->setServerUrls($config['serverurls']);

        }catch (Exception $e) {

            $this->proxyLog->log($e->getMessage());

        }

    }

    public function __set($property, $value)
    {
        $method = 'set' . $value;

        if (!method_exists($this, $method))
        {

            throw new Exception('Error in proxy configuration file.');
        }

        $this->$method($value);
    }

    public function __get($property)
    {
        $method = 'get' . $property;

        if (!method_exists($this, $method))
        {
            throw new Exception('Error in proxy configuration file.');
        }

        return $this->$method();
    }

    public function setOptions(array $options)
    {
        $methods = get_class_methods($this);

        foreach ($options as $key => $value) {

            $method = 'set' . ucfirst($key);

            if (in_array($method, $methods))
            {
                $this->$method($value);
            }
        }

        return $this;
    }

    public function getServerUrls()
    {

        return $this->serverUrls;

    }

    public function setServerUrls($item)
    {

        $this->serverUrls = $item;

        return $this;

    }

    public function getProxyConfig()
    {

        return $this->proxyConfig;

    }

    public function setProxyConfig($item)
    {

        $this->proxyConfig = $item;

        return $this;
    }

    function __destruct()
    {

    }

}

class XmlParser
{
    public $results = array();

    public $parser;

    public $xmlString;

    public $file;

    function XmlParser($f = "proxy.config")
    {
        if(trim($f) != "") { $this->loadFile($f);}
    }

    function loadFile($f)
    {
        $data = file($f);

        // Check that configuration file can be read, and that it's not empty
        if (!$data) {
            $message = "Proxy error: problem reading proxy configuration file.";
            // This is before we have the log location, so we cannot log to logfile

            header('Status: 403', true, 403);  // 403 Forbidden - The server understood the request, but is refusing to fulfill it. For example, if a directory or file is unreadable due to file permissions.

            header('Content-Type: application/json');

            $configError = array(
                "error" => array("code" => 403,
                    "details" => array("$message"),
                    "message" => "$message"
                ));

            die(json_encode($configError));
        }

        $xml = implode("\n", $data);

        return $this->parse($xml);
    }

    function parse($xml)
    {
        $this->parser = xml_parser_create();

        xml_set_object($this->parser, $this);

        xml_set_element_handler($this->parser, "tagStart", "tagEnd");

        $this->xmlString = xml_parse($this->parser,$xml);

        if(!$this->xmlString)
        {
            die(sprintf("Config XML error: %s at line %d",
                xml_error_string(xml_get_error_code($this->parser)),
                xml_get_current_line_number($this->parser))); //This is before we have the log location
        }

        xml_parser_free($this->parser);

        return $this->results;
    }

    // lowercase array keys and properties etc from the config file
    function tagStart($parser, $name, $attrs)
    {
        $attrs = array_change_key_case($attrs, CASE_LOWER);

        $tag = array(strtolower($name) => $attrs);

        array_push($this->results, $tag);
    }


    function tagEnd($parser, $name)
    {

        //http://www.php.net/manual/en/function.xml-parse.php

        $this->results[count($this->results)-2]['childrens'][] = $this->results[count($this->results)-1];

        if(count($this->results[count($this->results)-2]['childrens'] ) == 1)
        {
            $this->results[count($this->results)-2]['firstchild'] =& $this->results[count($this->results)-2]['childrens'][0];
        }

        array_pop($this->results);
    }

    function __destruct()
    {

    }

}


$proxyConfig = new ProxyConfig();

$proxyConfig->useXML();

//$proxyConfig->useJSON();

$proxyLog = new ProxyLog($proxyConfig);

$proxyObject = new Proxy($proxyConfig, $proxyLog);

$proxyObject->getResponse();

?><|MERGE_RESOLUTION|>--- conflicted
+++ resolved
@@ -1358,7 +1358,7 @@
             'request' => 'getToken',
             'f' => 'json',
             'referer' => $this->referer,
-            'expiration' => 1,
+            'expiration' => 60,
             'username' => $this->resource['username'],
             'password' => $this->resource['password']
         ));
@@ -1407,11 +1407,7 @@
             {
                 $tokenServiceUri = $infoResponse['owningSystemUrl'] . "/sharing/generateToken";
 
-<<<<<<< HEAD
-                $this->proxyLog->log("Federated service: get token endpoint from owningSystemUrl");
-=======
                 $this->proxyLog->log("Federated service: got token endpoint from owningSystemUrl");
->>>>>>> 122d60ff
             }
             else
             {
