<%@ WebHandler Language="C#" Class="proxy" %>

/*
 * DotNet proxy client.
 *
 * Version 1.1 beta
 * See https://github.com/Esri/resource-proxy for more information.
 *
 */

#define TRACE
using System;
using System.IO;
using System.Web;
using System.Xml.Serialization;
using System.Web.Caching;
using System.Collections.Concurrent;
using System.Diagnostics;
using System.Text.RegularExpressions;

public class proxy : IHttpHandler {

    private static String version = "1.1 beta";

    class RateMeter {
        double _rate; //internal rate is stored in requests per second
        int _countCap;
        double _count = 0;
        DateTime _lastUpdate = DateTime.Now;

        public RateMeter(int rate_limit, int rate_limit_period) {
            _rate = (double) rate_limit / rate_limit_period / 60;
            _countCap = rate_limit;
        }

        //called when rate-limited endpoint is invoked
        public bool click() {
            TimeSpan ts = DateTime.Now - _lastUpdate;
            _lastUpdate = DateTime.Now;
            //assuming uniform distribution of requests over time,
            //reducing the counter according to # of seconds passed
            //since last invocation
            _count = Math.Max(0, _count - ts.TotalSeconds * _rate);
            if (_count <= _countCap) {
                //good to proceed
                _count++;
                return true;
            }
            return false;
        }

        public bool canBeCleaned() {
            TimeSpan ts = DateTime.Now - _lastUpdate;
            return _count - ts.TotalSeconds * _rate <= 0;
        }
    }

    private static string PROXY_REFERER = "http://localhost/proxy/proxy.ashx";
    private static string DEFAULT_OAUTH = "https://www.arcgis.com/sharing/oauth2/";
    private static int CLEAN_RATEMAP_AFTER = 10000; //clean the rateMap every xxxx requests
<<<<<<< HEAD
    private static System.Net.IWebProxy SYSTEM_PROXY = System.Net.HttpWebRequest.GetSystemWebProxy(); // Use the default system proxy
    private static LogTraceListener logTraceListener = null;
=======
    private static System.Net.IWebProxy SYSTEM_PROXY = System.Net.HttpWebRequest.DefaultWebProxy; // Use the default system proxy

>>>>>>> 93c8ae16
    private static Object _rateMapLock = new Object();

    public void ProcessRequest(HttpContext context) {

        
        if (logTraceListener == null)
        {
            logTraceListener = new LogTraceListener();
            Trace.Listeners.Add(logTraceListener);
        }
        
        
        HttpResponse response = context.Response;
        if (context.Request.Url.Query.Length < 1)
        {
            string errorMsg = "This proxy does not support empty parameters.";
            log(TraceLevel.Error, errorMsg);
            sendErrorResponse(context.Response, null, errorMsg, System.Net.HttpStatusCode.BadRequest);
            return;
        }

        string uri = context.Request.Url.Query.Substring(1);

        //if uri is ping
        if (uri.Equals("ping", StringComparison.InvariantCultureIgnoreCase))
        {
            ProxyConfig proxyConfig = ProxyConfig.GetCurrentConfig();

            String checkConfig = (proxyConfig == null) ? "Not Readable" : "OK";
            String checkLog = "";
            if (checkConfig != "OK")
            {
                checkLog = "Can not verify";
            }
            else
            {
                String filename = proxyConfig.logFile;
                checkLog = (filename != null && filename != "") ? "OK" : "Not Exist/Readable";

                if (checkLog == "OK")
                    log(TraceLevel.Info, "Log from ping");
                
            }

            sendPingResponse(response, version, checkConfig, checkLog);
            return;
        }

        //if url is encoded, decode it.
        if (uri.StartsWith("http%3a%2f%2f", StringComparison.InvariantCultureIgnoreCase) || uri.StartsWith("https%3a%2f%2f", StringComparison.InvariantCultureIgnoreCase))
            uri = HttpUtility.UrlDecode(uri);
        
        log(TraceLevel.Info, uri);
        ServerUrl serverUrl;
        bool passThrough = false;
        try {
            serverUrl = getConfig().GetConfigServerUrl(uri);
            passThrough = serverUrl == null;
        }
        //if XML couldn't be parsed
        catch (InvalidOperationException ex) {

            string errorMsg = ex.InnerException.Message + " " + uri;
            log(TraceLevel.Error, errorMsg);
            sendErrorResponse(context.Response, null, errorMsg, System.Net.HttpStatusCode.InternalServerError);
            return;
        }  
        //if mustMatch was set to true and URL wasn't in the list
        catch (ArgumentException ex) {
            string errorMsg = ex.Message + " " + uri;
            log(TraceLevel.Error, errorMsg);
            sendErrorResponse(context.Response, null, errorMsg, System.Net.HttpStatusCode.Forbidden);
            return;
        }
        //use actual request header instead of a placeholder, if present
        if (context.Request.Headers["referer"] != null)
            PROXY_REFERER = context.Request.Headers["referer"];

        //referer
        //check against the list of referers if they have been specified in the proxy.config
        String[] allowedReferersArray = ProxyConfig.GetAllowedReferersArray();
        if (allowedReferersArray != null && allowedReferersArray.Length > 0)
        {
            bool allowed = false;
            string requestReferer = context.Request.Headers["referer"];

            foreach (var referer in allowedReferersArray)
            {
                if ((allowedReferersArray.Length == 1) && referer == String.Empty)
                    break;

                if (requestReferer != null && requestReferer != String.Empty && (ProxyConfig.isUrlPrefixMatch(referer, requestReferer)) || referer == "*")
                {
                    allowed = true;
                    break;
                }
            }

            if (!allowed)
            {
                string errorMsg = "Proxy is being used from an unsupported referer: " + context.Request.Headers["referer"];
                log(TraceLevel.Error, errorMsg);
                sendErrorResponse(context.Response, null, errorMsg, System.Net.HttpStatusCode.Forbidden);
                return;
            }
        }

        //Throttling: checking the rate limit coming from particular client IP
        if (!passThrough && serverUrl.RateLimit > -1) {
            lock (_rateMapLock)
            {
                ConcurrentDictionary<string, RateMeter> ratemap = (ConcurrentDictionary<string, RateMeter>)context.Application["rateMap"];
                if (ratemap == null)
                {
                    ratemap = new ConcurrentDictionary<string, RateMeter>();
                    context.Application["rateMap"] = ratemap;
                    context.Application["rateMap_cleanup_counter"] = 0;
                }
                string key = "[" + serverUrl.Url + "]x[" + context.Request.UserHostAddress + "]";
                RateMeter rate;
                if (!ratemap.TryGetValue(key, out rate))
                {
                    rate = new RateMeter(serverUrl.RateLimit, serverUrl.RateLimitPeriod);
                    ratemap.TryAdd(key, rate);
                }
                if (!rate.click())
                {
                    log(TraceLevel.Warning, " Pair " + key + " is throttled to " + serverUrl.RateLimit + " requests per " + serverUrl.RateLimitPeriod + " minute(s). Come back later.");
                    sendErrorResponse(context.Response, "This is a metered resource, number of requests have exceeded the rate limit interval.", "Unable to proxy request for requested resource", System.Net.HttpStatusCode.PaymentRequired);
                    return;
                }

                //making sure the rateMap gets periodically cleaned up so it does not grow uncontrollably
                int cnt = (int)context.Application["rateMap_cleanup_counter"];
                cnt++;
                if (cnt >= CLEAN_RATEMAP_AFTER)
                {
                    cnt = 0;
                    cleanUpRatemap(ratemap);
                }
                context.Application["rateMap_cleanup_counter"] = cnt;
            }
        }

        //readying body (if any) of POST request
        byte[] postBody = readRequestPostBody(context);
        string post = System.Text.Encoding.UTF8.GetString(postBody);

        System.Net.NetworkCredential credentials = null;
        string requestUri = uri;
        bool hasClientToken = false;
        string token = string.Empty;
        string tokenParamName = null;

        if (!passThrough && serverUrl.Domain != null)
        {
            credentials = new System.Net.NetworkCredential(serverUrl.Username, serverUrl.Password, serverUrl.Domain);
        }
        else
        {
            //if token comes with client request, it takes precedence over token or credentials stored in configuration
            hasClientToken = uri.Contains("?token=") || uri.Contains("&token=") || post.Contains("?token=") || post.Contains("&token=");

            if (!passThrough && !hasClientToken)
            {
                // Get new token and append to the request.
                // But first, look up in the application scope, maybe it's already there:
                token = (String)context.Application["token_for_" + serverUrl.Url];
                bool tokenIsInApplicationScope = !String.IsNullOrEmpty(token);

                //if still no token, let's see if there is an access token or if are credentials stored in configuration which we can use to obtain new token
                if (!tokenIsInApplicationScope)
                {
                    token = serverUrl.AccessToken;
                    if (String.IsNullOrEmpty(token))
                        token = getNewTokenIfCredentialsAreSpecified(serverUrl, uri);
                }

                if (!String.IsNullOrEmpty(token) && !tokenIsInApplicationScope)
                {
                    //storing the token in Application scope, to do not waste time on requesting new one untill it expires or the app is restarted.
                    context.Application.Lock();
                    context.Application["token_for_" + serverUrl.Url] = token;
                    context.Application.UnLock();
                }
            }

            //name by which token parameter is passed (if url actually came from the list)
            tokenParamName = serverUrl != null ? serverUrl.TokenParamName : null;

            if (String.IsNullOrEmpty(tokenParamName))
                tokenParamName = "token";

            requestUri = addTokenToUri(uri, token, tokenParamName);
        }
        

        
        //forwarding original request
        System.Net.WebResponse serverResponse = null;
        try {
            serverResponse = forwardToServer(context, requestUri, postBody, credentials);
        } catch (System.Net.WebException webExc) {
            
            string errorMsg = webExc.Message + " " + uri;
            log(TraceLevel.Error, errorMsg);

            if (webExc.Response != null)
            {
                copyHeaders(webExc.Response as System.Net.HttpWebResponse, context.Response);
                
                using (Stream responseStream = webExc.Response.GetResponseStream())
                {
                    byte[] bytes = new byte[32768];
                    int bytesRead = 0;

                    while ((bytesRead = responseStream.Read(bytes, 0, bytes.Length)) > 0)
                    {
                        responseStream.Write(bytes, 0, bytesRead);
                    }

                    context.Response.StatusCode = (int)(webExc.Response as System.Net.HttpWebResponse).StatusCode;
                    context.Response.OutputStream.Write(bytes, 0, bytes.Length);
                }
            }
            else
            {
                System.Net.HttpStatusCode statusCode = System.Net.HttpStatusCode.InternalServerError;
                sendErrorResponse(context.Response, null, errorMsg, statusCode);
            }
            return;
        }

        if (passThrough || string.IsNullOrEmpty(token) || hasClientToken)
            //if token is not required or provided by the client, just fetch the response as is:
            fetchAndPassBackToClient(serverResponse, response, true);
        else {
            //credentials for secured service have come from configuration file:
            //it means that the proxy is responsible for making sure they were properly applied:

            //first attempt to send the request:
            bool tokenRequired = fetchAndPassBackToClient(serverResponse, response, false);


            //checking if previously used token has expired and needs to be renewed
            if (tokenRequired) {
                log(TraceLevel.Info, "Renewing token and trying again.");
                //server returned error - potential cause: token has expired.
                //we'll do second attempt to call the server with renewed token:
                token = getNewTokenIfCredentialsAreSpecified(serverUrl, uri);
                serverResponse = forwardToServer(context, addTokenToUri(uri, token, tokenParamName), postBody);

                //storing the token in Application scope, to do not waste time on requesting new one untill it expires or the app is restarted.
                context.Application.Lock();
                context.Application["token_for_" + serverUrl.Url] = token;
                context.Application.UnLock();

                fetchAndPassBackToClient(serverResponse, response, true);
            }
        }
        response.End();
    }

    public bool IsReusable {
        get { return true; }
    }

/**
* Private
*/
    private byte[] readRequestPostBody(HttpContext context) {
        if (context.Request.InputStream.Length > 0) {
            byte[] bytes = new byte[context.Request.InputStream.Length];
            context.Request.InputStream.Read(bytes, 0, (int)context.Request.InputStream.Length);
            return bytes;
        }
        return new byte[0];
    }

    private System.Net.WebResponse forwardToServer(HttpContext context, string uri, byte[] postBody, System.Net.NetworkCredential credentials = null)
    {
        return
            postBody.Length > 0?
            doHTTPRequest(uri, postBody, "POST", context.Request.Headers["referer"], context.Request.ContentType, credentials):
            doHTTPRequest(uri, context.Request.HttpMethod, credentials);
    }

    /// <summary>
    /// Attempts to copy all headers from the fromResponse to the the toResponse.
    /// </summary>
    /// <param name="fromResponse">The response that we are copying the headers from</param>
    /// <param name="toResponse">The response that we are copying the headers to</param>
    private void copyHeaders(System.Net.WebResponse fromResponse, HttpResponse toResponse)
    {
        foreach (var headerKey in fromResponse.Headers.AllKeys)
        {
            switch (headerKey.ToLower())
            {
                case "content-type":
                case "transfer-encoding":
                case "accept-ranges":   // Prevent requests for partial content
                    continue;
                default:
                    toResponse.AddHeader(headerKey, fromResponse.Headers[headerKey]);
                    break;
            }
        }
        toResponse.ContentType = fromResponse.ContentType;
    }
    
    private bool fetchAndPassBackToClient(System.Net.WebResponse serverResponse, HttpResponse clientResponse, bool ignoreAuthenticationErrors) {
        if (serverResponse != null) {
            copyHeaders(serverResponse, clientResponse);
            using (Stream byteStream = serverResponse.GetResponseStream()) {
                // Text response
                if (serverResponse.ContentType.Contains("text") ||
                    serverResponse.ContentType.Contains("json") ||
                    serverResponse.ContentType.Contains("xml")) {
                    using (StreamReader sr = new StreamReader(byteStream)) {
                        string strResponse = sr.ReadToEnd();
                        if (
                            !ignoreAuthenticationErrors
                            && strResponse.IndexOf("{\"error\":{") > -1
                            && (strResponse.IndexOf("\"code\":498") > -1 || strResponse.IndexOf("\"code\":499") > -1)
                        )
                            return true;
                        clientResponse.Write(strResponse);
                    }
                } else {
                    // Binary response (image, lyr file, other binary file)

                    // Tell client not to cache the image since it's dynamic
                    clientResponse.CacheControl = "no-cache";
                    byte[] buffer = new byte[32768];
                    int read;
                    while ((read = byteStream.Read(buffer, 0, buffer.Length)) > 0)
                    {
                        clientResponse.OutputStream.Write(buffer, 0, read);
                    }
                    clientResponse.OutputStream.Close();
                }
                serverResponse.Close();
            }
        }
        return false;
    }

    private System.Net.WebResponse doHTTPRequest(string uri, string method, System.Net.NetworkCredential credentials = null)
    {
        byte[] bytes = null;
        String contentType = null;
        log(TraceLevel.Info, "Sending request!");

        if (method.Equals("POST"))
        {
            String[] uriArray = uri.Split(new char[] { '?' }, 2);
            uri = uriArray[0];
            if (uriArray.Length > 1)
            {
                contentType = "application/x-www-form-urlencoded";
                String queryString = uriArray[1];

                bytes = System.Text.Encoding.UTF8.GetBytes(queryString);
            }
        }

        return doHTTPRequest(uri, bytes, method, PROXY_REFERER, contentType, credentials);
    }

    private System.Net.WebResponse doHTTPRequest(string uri, byte[] bytes, string method, string referer, string contentType, System.Net.NetworkCredential credentials = null)
    {
        System.Net.HttpWebRequest req = (System.Net.HttpWebRequest)System.Net.HttpWebRequest.Create(uri);
        req.ServicePoint.Expect100Continue = false;
        req.Referer = referer;
        req.Method = method;

        // Use the default system proxy
        req.Proxy = SYSTEM_PROXY;

        if (credentials != null)
            req.Credentials = credentials;
        
        if (bytes != null && bytes.Length > 0 || method == "POST") {
            req.Method = "POST";
            req.ContentType = string.IsNullOrEmpty(contentType) ? "application/x-www-form-urlencoded" : contentType;
            if (bytes != null && bytes.Length > 0)
                req.ContentLength = bytes.Length;
            using (Stream outputStream = req.GetRequestStream()) {
                outputStream.Write(bytes, 0, bytes.Length);
            }
        }
        return req.GetResponse();
    }

    private string webResponseToString(System.Net.WebResponse serverResponse) {
        using (Stream byteStream = serverResponse.GetResponseStream()) {
            using (StreamReader sr = new StreamReader(byteStream)) {
                string strResponse = sr.ReadToEnd();
                return strResponse;
            }
        }
    }

    private string getNewTokenIfCredentialsAreSpecified(ServerUrl su, string reqUrl) {
        string token = "";
        string infoUrl = "";

        bool isUserLogin = !String.IsNullOrEmpty(su.Username) && !String.IsNullOrEmpty(su.Password);
        bool isAppLogin = !String.IsNullOrEmpty(su.ClientId) && !String.IsNullOrEmpty(su.ClientSecret);
        if (isUserLogin || isAppLogin) {
            log(TraceLevel.Info, "Matching credentials found in configuration file. OAuth 2.0 mode: " + isAppLogin);
            if (isAppLogin) {
                //OAuth 2.0 mode authentication
                //"App Login" - authenticating using client_id and client_secret stored in config
                su.OAuth2Endpoint = string.IsNullOrEmpty(su.OAuth2Endpoint) ? DEFAULT_OAUTH : su.OAuth2Endpoint;
                if (su.OAuth2Endpoint[su.OAuth2Endpoint.Length - 1] != '/')
                    su.OAuth2Endpoint += "/";
                log(TraceLevel.Info, "Service is secured by " + su.OAuth2Endpoint + ": getting new token...");
                string uri = su.OAuth2Endpoint + "token?client_id=" + su.ClientId + "&client_secret=" + su.ClientSecret + "&grant_type=client_credentials&f=json";
                string tokenResponse = webResponseToString(doHTTPRequest(uri, "POST"));
                token = extractToken(tokenResponse, "token");
                if (!string.IsNullOrEmpty(token))
                    token = exchangePortalTokenForServerToken(token, su);
            } else {
                //standalone ArcGIS Server/ArcGIS Online token-based authentication

                //if a request is already being made to generate a token, just let it go
                if (reqUrl.ToLower().Contains("/generatetoken")) {
                    string tokenResponse = webResponseToString(doHTTPRequest(reqUrl, "POST"));
                    token = extractToken(tokenResponse, "token");
                    return token;
                }           
                
                //lets look for '/rest/' in the requested URL (could be 'rest/services', 'rest/community'...)
                if (reqUrl.ToLower().Contains("/rest/"))
                    infoUrl = reqUrl.Substring(0, reqUrl.IndexOf("/rest/", StringComparison.OrdinalIgnoreCase));
                
                //if we don't find 'rest', lets look for the portal specific 'sharing' instead
                else if (reqUrl.ToLower().Contains("/sharing/")) {
                    infoUrl = reqUrl.Substring(0, reqUrl.IndexOf("/sharing/", StringComparison.OrdinalIgnoreCase));
                    infoUrl = infoUrl + "/sharing";
                }
                else
                    throw new ApplicationException("Unable to determine the correct URL to request a token to access private resources.");
                    
                if (infoUrl != "") {
                    log(TraceLevel.Info," Querying security endpoint...");
                    infoUrl += "/rest/info?f=json";
                    //lets send a request to try and determine the URL of a token generator
                    string infoResponse = webResponseToString(doHTTPRequest(infoUrl, "GET"));
                    String tokenServiceUri = getJsonValue(infoResponse, "tokenServicesUrl");
                    if (string.IsNullOrEmpty(tokenServiceUri))
                        tokenServiceUri = getJsonValue(infoResponse, "tokenServiceUrl");
                    if (tokenServiceUri != "") {
                        log(TraceLevel.Info," Service is secured by " + tokenServiceUri + ": getting new token...");
                        string uri = tokenServiceUri + "?f=json&request=getToken&referer=" + PROXY_REFERER + "&expiration=60&username=" + su.Username + "&password=" + su.Password;
                        string tokenResponse = webResponseToString(doHTTPRequest(uri, "POST"));
                        token = extractToken(tokenResponse, "token");
                    }
                }


            }
        }
        return token;
    }

    private string exchangePortalTokenForServerToken(string portalToken, ServerUrl su) {
        //ideally, we should POST the token request
        log(TraceLevel.Info," Exchanging Portal token for Server-specific token for " + su.Url + "...");
        string uri = su.OAuth2Endpoint.Substring(0, su.OAuth2Endpoint.IndexOf("/oauth2/", StringComparison.OrdinalIgnoreCase)) +
             "/generateToken?token=" + portalToken + "&serverURL=" + su.Url + "&f=json";
        string tokenResponse = webResponseToString(doHTTPRequest(uri, "GET"));
        return extractToken(tokenResponse, "token");
    }


    private static void sendPingResponse(HttpResponse response, String version, String config, String log)
    {
        response.AddHeader("Content-Type", "application/json");
        response.AddHeader("Accept-Encoding", "gzip");
        String message = "{ " +
            "\"Proxy Version\": \"" + version + "\"" +
            ", \"Configuration File\": \"" + config + "\"" +
            ", \"Log File\": \"" + log + "\"" +
            "}";
        response.StatusCode = 200;
        response.Write(message);
        response.Flush();
    }

    private static void sendErrorResponse(HttpResponse response, String errorDetails, String errorMessage, System.Net.HttpStatusCode errorCode)
    {
        String message = string.Format("{{error: {{code: {0},message:\"{1}\"", (int)errorCode, errorMessage);
        if (!string.IsNullOrEmpty(errorDetails))
            message += string.Format(",details:[message:\"{0}\"]", errorDetails);
        message += "}}";
        response.StatusCode = (int)errorCode;
        //this displays our customized error messages instead of IIS's custom errors
        response.TrySkipIisCustomErrors = true;
        response.Write(message);
        response.Flush();
    }

    private static string getClientIp(HttpRequest request)
    {
        if (request == null)
            return null;
        string remoteAddr = request.ServerVariables["HTTP_X_FORWARDED_FOR"];
        if (string.IsNullOrWhiteSpace(remoteAddr))
        {
            remoteAddr = request.ServerVariables["REMOTE_ADDR"];
        }
        else
        {
            // the HTTP_X_FORWARDED_FOR may contain an array of IP, this can happen if you connect through a proxy.
            string[] ipRange = remoteAddr.Split(',');
            remoteAddr = ipRange[ipRange.Length - 1];
        }
        return remoteAddr;
    }

    private string addTokenToUri(string uri, string token, string tokenParamName) {
        if (!String.IsNullOrEmpty(token))
            uri += uri.Contains("?")? "&" + tokenParamName + "=" + token : "?" + tokenParamName + "=" + token;
        return uri;
    }

    private string extractToken(string tokenResponse, string key) {
        string token = getJsonValue(tokenResponse, key);
        if (string.IsNullOrEmpty(token))
            log(TraceLevel.Error," Token cannot be obtained: " + tokenResponse);
        else
            log(TraceLevel.Info," Token obtained: " + token);
        return token;
    }

    private string getJsonValue(string text, string key) {
        int i = text.IndexOf(key);
        String value = "";
        if (i > -1) {
            value = text.Substring(text.IndexOf(':', i) + 1).Trim();
            value = value.Length > 0 && value[0] == '"' ?
                value.Substring(1, value.IndexOf('"', 1) - 1):
                value = value.Substring(0, Math.Max(0, Math.Min(Math.Min(value.IndexOf(","), value.IndexOf("]")), value.IndexOf("}"))));
        }
        return value;
    }

    private void cleanUpRatemap(ConcurrentDictionary<string, RateMeter> ratemap) {
        foreach (string key in ratemap.Keys){
            RateMeter rate = ratemap[key];
            if (rate.canBeCleaned())
                ratemap.TryRemove(key, out rate);
        }
    }

/**
* Static
*/
    private static ProxyConfig getConfig() {
        ProxyConfig config = ProxyConfig.GetCurrentConfig();
        if (config != null)
            return config;
        else
            throw new ApplicationException("The proxy configuration file cannot be found, or is not readable.");
    }

    //writing Log file
    private static void log(TraceLevel logLevel, string msg) {
        string logMessage = string.Format("{0} {1}", DateTime.Now.ToString("yyyy-MM-dd HH:mm:ss"), msg);
        
        ProxyConfig config = ProxyConfig.GetCurrentConfig();
        TraceSwitch ts = null;

        if (config.logLevel != null)
        {
            ts = new TraceSwitch("TraceLevelSwitch2", "TraceSwitch in the proxy.config file", config.logLevel);
        }
        else
        {
            ts = new TraceSwitch("TraceLevelSwitch2", "TraceSwitch in the proxy.config file", "Error");
            config.logLevel = "Error";
        }

        Trace.WriteLineIf(logLevel <= ts.Level, logMessage);
    }

    private static object _lockobject = new object();

}

class LogTraceListener : TraceListener
{
    private static object _lockobject = new object();
    public override void Write(string message)
    {
        //Only log messages to disk if logFile has value in configuration, otherwise log nothing.   
        ProxyConfig config = ProxyConfig.GetCurrentConfig();
        
        if (config.LogFile != null)
        {
            string log = config.LogFile;
            if (!log.Contains("\\") || log.Contains(".\\"))
            {
                if (log.Contains(".\\")) //If this type of relative pathing .\log.txt
                {
                    log = log.Replace(".\\", "");
                }
                string configDirectory = HttpContext.Current.Server.MapPath("proxy.config"); //Cannot use System.Web.Hosting.HostingEnvironment.ApplicationPhysicalPath b/ config may be in a child directory
                string path = configDirectory.Replace("proxy.config", "");
                log = path + log;
            }

            lock (_lockobject)
            {
                using (StreamWriter sw = File.AppendText(log))
                {
                    sw.Write(message);
                }
            }
        }
    }


    public override void WriteLine(string message)
    {
        //Only log messages to disk if logFile has value in configuration, otherwise log nothing.   
        ProxyConfig config = ProxyConfig.GetCurrentConfig();
        if (config.LogFile != null)
        {
            string log = config.LogFile;
            if (!log.Contains("\\") || log.Contains(".\\"))
            {
                if (log.Contains(".\\")) //If this type of relative pathing .\log.txt
                {
                    log = log.Replace(".\\", "");
                }
                string configDirectory = HttpContext.Current.Server.MapPath("proxy.config"); //Cannot use System.Web.Hosting.HostingEnvironment.ApplicationPhysicalPath b/ config may be in a child directory
                string path = configDirectory.Replace("proxy.config", "");
                log = path + log;
            }

            lock (_lockobject)
            {
                using (StreamWriter sw = File.AppendText(log))
                {
                    sw.WriteLine(message);
                }
            }
        }
    }

}


[XmlRoot("ProxyConfig")]
public class ProxyConfig
{
    private static object _lockobject = new object();
    public static ProxyConfig LoadProxyConfig(string fileName) {
        ProxyConfig config = null;
        lock (_lockobject) {
            if (System.IO.File.Exists(fileName)) {
                XmlSerializer reader = new XmlSerializer(typeof(ProxyConfig));
                using (System.IO.StreamReader file = new System.IO.StreamReader(fileName)) {
                    try {
                        config = (ProxyConfig)reader.Deserialize(file);
                    }
                    catch (Exception ex) {
                        throw ex;
                    }
                }
            }
        }
        return config;
    }

    public static ProxyConfig GetCurrentConfig() {
        ProxyConfig config = HttpRuntime.Cache["proxyConfig"] as ProxyConfig;
        if (config == null) {
            string fileName = HttpContext.Current.Server.MapPath("proxy.config");
            config = LoadProxyConfig(fileName);
            if (config != null) {
                CacheDependency dep = new CacheDependency(fileName);
                HttpRuntime.Cache.Insert("proxyConfig", config, dep);
            }
        }
        return config;
    }

    //referer
    //create an array with valid referers using the allowedReferers String that is defined in the proxy.config
    public static String[] GetAllowedReferersArray()
    {
        if (allowedReferers == null)
            return null;

        return allowedReferers.Split(',');
    }

    //referer
    //check if URL starts with prefix...
    public static bool isUrlPrefixMatch(String prefix, String uri)
    {

        return uri.ToLower().StartsWith(prefix.ToLower()) ||
                    uri.ToLower().Replace("https://", "http://").StartsWith(prefix.ToLower()) ||
                    uri.ToLower().Substring(uri.IndexOf("//")).StartsWith(prefix.ToLower());
    }

    ServerUrl[] serverUrls;
    public String logFile;
    public String logLevel;
    bool mustMatch;
    //referer
    static String allowedReferers;

    [XmlArray("serverUrls")]
    [XmlArrayItem("serverUrl")]
    public ServerUrl[] ServerUrls {
        get { return this.serverUrls; }
        set
        {
            this.serverUrls = value;
        }
    }
    [XmlAttribute("mustMatch")]
    public bool MustMatch {
        get { return mustMatch; }
        set
        { mustMatch = value; }
    }
    
    //logFile
    [XmlAttribute("logFile")]
    public String LogFile
    {
        get { return logFile; }
        set
        { logFile = value; }
    }

    //logLevel
    [XmlAttribute("logLevel")]
    public String LogLevel
    {
        get { return logLevel; }
        set
        { logLevel = value; }
    }


    //referer
    [XmlAttribute("allowedReferers")]
    public string AllowedReferers
    {
        get { return allowedReferers; }
        set
        {
            allowedReferers = Regex.Replace(value, @"\s", "");
        }
    }

    public ServerUrl GetConfigServerUrl(string uri) {                       
        //split both request and proxy.config urls and compare them
        string[] uriParts = uri.Split(new char[] {'/','?'}, StringSplitOptions.RemoveEmptyEntries);
        string[] configUriParts = new string[] {};
                
        foreach (ServerUrl su in serverUrls) {
            //if a relative path is specified in the proxy.config, append what's in the request itself
            if (!su.Url.StartsWith("http"))
                su.Url = su.Url.Insert(0, uriParts[0]);

            configUriParts = su.Url.Split(new char[] { '/','?' }, StringSplitOptions.RemoveEmptyEntries);
            
            //if the request has less parts than the config, don't allow
            if (configUriParts.Length > uriParts.Length) continue;
            
            int i = 0;
            for (i = 0; i < configUriParts.Length; i++) {
                
                if (!configUriParts[i].ToLower().Equals(uriParts[i].ToLower())) break;
            }
            if (i == configUriParts.Length) {
                //if the urls don't match exactly, and the individual matchAll tag is 'false', don't allow
                if (configUriParts.Length == uriParts.Length || su.MatchAll)
                    return su;
            }                  
        }       
        
        if (mustMatch)
            throw new ArgumentException("Proxy has not been set up for this URL. Make sure there is a serverUrl in the configuration file that matches: " + uri);
        return null;
    }
}

public class ServerUrl {
    string url;
    bool matchAll;
    string oauth2Endpoint;
    string domain;
    string username;
    string password;
    string clientId;
    string clientSecret;
    string accessToken;
    string tokenParamName;
    string rateLimit;
    string rateLimitPeriod;
    
    [XmlAttribute("url")]
    public string Url {
        get { return url; }
        set { url = value; }
    }
    [XmlAttribute("matchAll")]
    public bool MatchAll {
        get { return matchAll; }
        set { matchAll = value; }
    }
    [XmlAttribute("oauth2Endpoint")]
    public string OAuth2Endpoint {
        get { return oauth2Endpoint; }
        set { oauth2Endpoint = value; }
    }
    [XmlAttribute("domain")]
    public string Domain
    {
        get { return domain; }
        set { domain = value; }
    }
    [XmlAttribute("username")]
    public string Username {
        get { return username; }
        set { username = value; }
    }
    [XmlAttribute("password")]
    public string Password {
        get { return password; }
        set { password = value; }
    }
    [XmlAttribute("clientId")]
    public string ClientId {
        get { return clientId; }
        set { clientId = value; }
    }
    [XmlAttribute("clientSecret")]
    public string ClientSecret {
        get { return clientSecret; }
        set { clientSecret = value; }
    }
    [XmlAttribute("accessToken")]
    public string AccessToken {
        get { return accessToken; }
        set { accessToken = value; }
    }
    [XmlAttribute("tokenParamName")]
    public string TokenParamName {
        get { return tokenParamName; }
        set { tokenParamName = value; }
    }
    [XmlAttribute("rateLimit")]
    public int RateLimit {
        get { return string.IsNullOrEmpty(rateLimit)? -1 : int.Parse(rateLimit); }
        set { rateLimit = value.ToString(); }
    }
    [XmlAttribute("rateLimitPeriod")]
    public int RateLimitPeriod {
        get { return string.IsNullOrEmpty(rateLimitPeriod)? 60 : int.Parse(rateLimitPeriod); }
        set { rateLimitPeriod = value.ToString(); }
    }
}<|MERGE_RESOLUTION|>--- conflicted
+++ resolved
@@ -58,13 +58,8 @@
     private static string PROXY_REFERER = "http://localhost/proxy/proxy.ashx";
     private static string DEFAULT_OAUTH = "https://www.arcgis.com/sharing/oauth2/";
     private static int CLEAN_RATEMAP_AFTER = 10000; //clean the rateMap every xxxx requests
-<<<<<<< HEAD
-    private static System.Net.IWebProxy SYSTEM_PROXY = System.Net.HttpWebRequest.GetSystemWebProxy(); // Use the default system proxy
+    private static System.Net.IWebProxy SYSTEM_PROXY = System.Net.HttpWebRequest.DefaultWebProxy; // Use the default system proxy
     private static LogTraceListener logTraceListener = null;
-=======
-    private static System.Net.IWebProxy SYSTEM_PROXY = System.Net.HttpWebRequest.DefaultWebProxy; // Use the default system proxy
-
->>>>>>> 93c8ae16
     private static Object _rateMapLock = new Object();
 
     public void ProcessRequest(HttpContext context) {
