--- conflicted
+++ resolved
@@ -1,6 +1,6 @@
 <%@page session="false"%>
 <%@page import=
-                "java.net.HttpURLConnection,
+"java.net.HttpURLConnection,
 java.net.URL,
 java.net.URLEncoder,
 java.net.URLDecoder,
@@ -31,12 +31,12 @@
 java.text.SimpleDateFormat" %>
 
 <!-- ----------------------------------------------------------
-*
-* JSP proxy client
-*
-* Version 1.1 beta
-* See https://github.com/Esri/resource-proxy for more information.
-*
+ *
+ * JSP proxy client
+ *
+ * Version 1.1 beta
+ * See https://github.com/Esri/resource-proxy for more information.
+ *
 ----------------------------------------------------------- -->
 
 <%! final String version = "1.1 Beta";   %>
@@ -666,13 +666,6 @@
         //if the request has less parts than the config, don't allow
         if (configUriParts.length > uriParts.length) continue;
 
-<<<<<<< HEAD
-        int i = 1;
-        //skip comparing the protocol, so that either http or https is considered valid
-        for (i = 1; i < configUriParts.length; i++)
-        {
-          if (!configUriParts[i].toLowerCase().equals(uriParts[i].toLowerCase()) ) break;
-=======
             int i;
             //try to match configUrl to the requested url, including protocol
             for (i = 0; i < configUriParts.length; i++)
@@ -685,15 +678,7 @@
                 if (configUriParts.length == uriParts.length || su.getMatchAll())
                     return su;
             }
->>>>>>> b25fb535
-        }
-        if (i == configUriParts.length)
-        {
-          //if the urls don't match exactly, and the individual matchAll tag is 'false', don't allow
-          if (configUriParts.length == uriParts.length || su.getMatchAll())
-            return su;
-        }
-      }
+        }
 
       if (this.mustMatch)
         return null;//if nothing match and mustMatch is true, return null
